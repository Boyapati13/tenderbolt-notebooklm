--- conflicted
+++ resolved
@@ -1,4 +1,3 @@
-<<<<<<< HEAD
 import type { Metadata, Viewport } from "next";
 import { Inter } from "next/font/google";
 import "./globals.css";
@@ -37,18 +36,6 @@
     { media: "(prefers-color-scheme: light)", color: "#3b82f6" },
     { media: "(prefers-color-scheme: dark)", color: "#60a5fa" },
   ],
-=======
-import { Inter } from 'next/font/google';
-import { ThemeProvider } from '@/components/theme-provider';
-import { SessionProvider } from '@/components/session-provider';
-import { Toaster } from '@/components/ui/sonner';
-import { cn } from '@/lib/utils';
-import './globals.css';
-const inter = Inter({ subsets: ['latin'] });
-export const metadata = {
-  title: 'HandsOn Ai',
-  description: 'HandsOn Ai - Your AI-powered tendering co-pilot',
->>>>>>> 69b50e86
 };
 export default function RootLayout({
   children,
@@ -56,7 +43,6 @@
   children: React.ReactNode;
 }) {
   return (
-<<<<<<< HEAD
     <html lang="en" suppressHydrationWarning className="scroll-smooth">
       <head>
         <meta name="viewport" content="width=device-width, initial-scale=1, maximum-scale=1, user-scalable=no, viewport-fit=cover" />
@@ -90,22 +76,6 @@
       <body className={`${inter.variable} antialiased min-h-screen bg-background text-foreground`}>
         <ThemeProvider attribute="class" defaultTheme="system" enableSystem>
           <NoAuthProvider>
-=======
-    <html lang="en" suppressHydrationWarning>
-      <body
-        className={cn(
-          'min-h-screen bg-background font-sans antialiased',
-          inter.className
-        )}
-      >
-        <ThemeProvider
-          attribute="class"
-          defaultTheme="system"
-          enableSystem
-          disableTransitionOnChange
-        >
-          <SessionProvider>
->>>>>>> 69b50e86
             {children}
             <Toaster />
           </SessionProvider>
